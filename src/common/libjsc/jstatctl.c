--- conflicted
+++ resolved
@@ -378,11 +378,7 @@
     flux_future_t *f = NULL;
 
     if (!key || !(f = flux_kvs_lookup (h, 0, key))
-<<<<<<< HEAD
              || flux_kvs_lookup_get_unpack (f, "I", ncores) < 0) {
-=======
-            || flux_kvs_lookup_get_unpack (f, "I", ncores) < 0) {
->>>>>>> 7f04a253
         flux_log_error (h, "extract %s", key);
         rc = -1;
     }
