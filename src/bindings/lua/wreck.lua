--- conflicted
+++ resolved
@@ -285,16 +285,6 @@
         self.ncores = self.ntasks
     end
 
-<<<<<<< HEAD
-    self.nnodes = self.opts.N and tonumber (self.opts.N)
-    self.ntasks = self.opts.n and tonumber (self.opts.n) or 1
-    if self.opts.c then
-        self.ncores = self.opts.c * self.ntasks
-    else
-        self.ncores = self.ntasks
-    end
-=======
->>>>>>> 7f04a253
     self.tasks_per_node = self.opts.t
 
     self.cmdline = {}
