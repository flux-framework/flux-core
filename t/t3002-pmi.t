--- conflicted
+++ resolved
@@ -14,10 +14,6 @@
 pmi_info=${FLUX_BUILD_DIR}/src/common/libpmi/test_pmi_info
 pmi2_info=${FLUX_BUILD_DIR}/src/common/libpmi/test_pmi2_info
 
-<<<<<<< HEAD
-test_expect_success 'flux run -o pmi=badopt fails' '
-	test_must_fail flux run -o pmi=badopt true
-=======
 test_expect_success 'flux run sets PMI_FD' '
 	flux run printenv PMI_FD
 '
@@ -41,30 +37,18 @@
 '
 test_expect_success 'flux run -o pmi=off does not set PMI_FD' '
 	test_must_fail flux run -o pmi=off printenv PMI_FD
->>>>>>> 0ec34e03
 '
 test_expect_success 'flux run -o pmi.badopt fails' '
 	test_must_fail flux run -o pmi.badopt true
 '
-<<<<<<< HEAD
-test_expect_success 'flux run -o pmi.exchange.badopt fails' '
-	test_must_fail flux run -o pmi.exchange.badopt true
-'
-test_expect_success 'flux run -o pmi.exchange.k=foo fails' '
-	test_must_fail flux run -o pmi.exchange.k=foo true
-'
-test_expect_success 'flux run -o pmi.nomap=foo fails' '
-	test_must_fail flux run -o pmi.nomap=foo true
-=======
 test_expect_success 'flux run -o pmi-simple.exchange.badopt fails' '
-	test_must_fail flux run -o pmi-simple.exchange.badopt /bin/true
+	test_must_fail flux run -o pmi-simple.exchange.badopt true
 '
 test_expect_success 'flux run -o pmi-simple.exchange.k=foo fails' '
-	test_must_fail flux run -o pmi-simple.exchange.k=foo /bin/true
+	test_must_fail flux run -o pmi-simple.exchange.k=foo true
 '
 test_expect_success 'flux run -o pmi-simple.nomap=foo fails' '
-	test_must_fail flux run -o pmi-simple.nomap=foo /bin/true
->>>>>>> 0ec34e03
+	test_must_fail flux run -o pmi-simple.nomap=foo true
 '
 
 test_expect_success 'pmi_info works' '
@@ -243,14 +227,9 @@
 	    flux pmi --method=libpmi:$(cat libpmi) --libpmi-noflux barrier"
 '
 test_expect_success 'flux broker refuses the Flux libpmi.so and goes single' '
-<<<<<<< HEAD
-	FLUX_PMI_DEBUG=1 \
-	    LD_LIBRARY_PATH=$(dirname $(flux getattr conf.pmi_library_path)) \
-            flux start true 2>debug.err &&
-=======
 	FLUX_PMI_DEBUG=1 FLUX_PMI_CLIENT_METHODS="libpmi single" \
 	    LD_LIBRARY_PATH=$(dirname $(cat libpmi)) \
-            flux start /bin/true 2>debug.err &&
+            flux start true 2>debug.err &&
 	grep single debug.err
 '
 # method=libpmi2
@@ -293,8 +272,7 @@
 test_expect_success 'flux broker refuses the Flux pmi lib and goes single' '
 	FLUX_PMI_DEBUG=1 FLUX_PMI_CLIENT_METHODS="libpmi2 single" \
 	    LD_LIBRARY_PATH=$(dirname $(cat libpmi2)) \
-            flux start /bin/true 2>debug.err &&
->>>>>>> 0ec34e03
+            flux start true 2>debug.err &&
 	grep single debug.err
 '
 # method=single
