#!/bin/sh

test_description='Test flux top command'

. $(dirname $0)/sharness.sh

test_under_flux 4 full

runpty="${SHARNESS_TEST_SRCDIR}/scripts/runpty.py"
waitfile="${SHARNESS_TEST_SRCDIR}/scripts/waitfile.lua"
testssh="${SHARNESS_TEST_SRCDIR}/scripts/tssh"

export FLUX_URI_RESOLVE_LOCAL=t

# To ensure no raciness in tests below, ensure the job-list
# module knows about submitted jobs in desired states
job_list_wait_state() {
	id=$1
	state=$2
	flux job list-ids --wait-state=$2 $1 > /dev/null
}

# flux-top will redraw panes when a heartbeat is received, which could
# lead to racy output with tests below.  Remove the heartbeat module to
# remove this possibility.
test_expect_success 'set high heartbeat period' '
	flux module remove heartbeat
'
test_expect_success 'flux-top -h prints custom usage' '
	flux top -h 2>usage &&
	grep "Usage:.*TARGET" usage
'
test_expect_success 'flux-top fails on unknown option' '
	test_must_fail flux top --notopt 2>notopt.err &&
	grep "unrecognized option" notopt.err
'
test_expect_success 'flux-top fails if FLUX_URI is set wrong' '
	(FLUX_URI=noturi test_must_fail $runpty -n --stderr=baduri.err flux top) &&
	grep "connecting to Flux" baduri.err
'
test_expect_success 'flux-top fails if job argument is not a valid URI' '
	test_must_fail $runpty -n --stderr=baduri.err flux top baduri &&
	test_debug "cat baduri.err" &&
	grep "failed to resolve" baduri.err
'
test_expect_success 'flux-top fails if job argument is unknown' '
	test_must_fail $runpty -n --stderr=unkjobid.err flux top 12345 &&
	grep "jobid 12345 not found" unkjobid.err
'
test_expect_success 'flux-top --test-exit works with a pty' '
	$runpty flux top --test-exit >/dev/null
'
test_expect_success 'flux-top summary shows no jobs initially' '
	nnodes=$(flux resource list --format="{nnodes}") &&
	ncores=$(flux resource list --format="{ncores}") &&
	$runpty flux top --test-exit --test-exit-dump=nojobs.out > /dev/null &&
	grep "nodes 0/${nnodes}" nojobs.out &&
	grep "cores 0/${ncores}" nojobs.out &&
	grep "0 complete" nojobs.out &&
	grep "0 pending" nojobs.out &&
	grep "0 running" nojobs.out &&
	grep "0 failed" nojobs.out
'
test_expect_success 'run a test job to completion' '
<<<<<<< HEAD
	flux submit --wait -n1 flux start true >jobid
=======
	flux submit --wait -n1 flux start /bin/true >jobid &&
	job_list_wait_state $(cat jobid) INACTIVE
>>>>>>> 0ec34e03
'
test_expect_success 'flux-top summary shows one completed job' '
	nnodes=$(flux resource list --format="{nnodes}") &&
	ncores=$(flux resource list --format="{ncores}") &&
	$runpty flux top --test-exit --test-exit-dump=onejob.out >/dev/null &&
	grep "nodes 0/${nnodes}" onejob.out &&
	grep "cores 0/${ncores}" onejob.out &&
	grep "1 complete" onejob.out &&
	grep "0 pending" onejob.out &&
	grep "0 running" onejob.out &&
	grep "0 failed" onejob.out
'
test_expect_success 'flux-top fails if job is not running' '
	test_must_fail \
		$runpty -n --stderr=notrun.err flux top $(cat jobid) &&
	test_debug "cat notrun.err" &&
	grep "jobid $(cat jobid) is not running" notrun.err
'
test_expect_success 'flux-top fails if stdin is not a tty' '
	test_must_fail flux top --test-exit </dev/null 2>notty.err &&
	grep "stdin is not a terminal" notty.err
'
test_expect_success 'flux-top fails if TERM is not supported' '
	test_must_fail $runpty --term=dumb --stderr=dumb.err flux top &&
	grep "terminal does not support required capabilities" dumb.err
'
test_expect_success 'flux-top --color options work' '
	$runpty flux top --color --test-exit >/dev/null &&
	$runpty flux top --color=auto --test-exit >/dev/null &&
	$runpty flux top --color=always --test-exit >/dev/null &&
	$runpty flux top --color=never --test-exit >/dev/null
'
test_expect_success 'flux-top --color fails with bad input' '
	test_must_fail $runpty flux top --color=foo --test-exit >/dev/null
'
test_expect_success 'submit batch script and wait for it to start' '
	cat >batch.sh <<-EOT &&
	#!/bin/sh
	flux submit --wait-event=start sleep 300
	touch job2-has-started
	flux queue drain
	EOT
	chmod +x batch.sh &&
	flux batch -t30m -n1 batch.sh >jobid2 &&
	$waitfile job2-has-started
'
test_expect_success 'flux-top shows 1 job running' '
	nnodes=$(flux resource list --format="{nnodes}") &&
	ncores=$(flux resource list --format="{ncores}") &&
	$runpty flux top --test-exit --test-exit-dump=runningjob.out >/dev/null &&
	grep "nodes 1/${nnodes}" runningjob.out &&
	grep "cores 1/${ncores}" runningjob.out &&
	grep "1 complete" runningjob.out &&
	grep "0 pending" runningjob.out &&
	grep "1 running" runningjob.out &&
	grep "0 failed" runningjob.out &&
	grep "batch.sh" runningjob.out &&
	test_must_fail grep sleep runningjob.out
'
test_expect_success 'flux-top JOBID works' '
	FLUX_SSH=$testssh $runpty flux top --test-exit \
		--test-exit-dump=topjob.out $(cat jobid2) >/dev/null &&
	grep "nodes 1/1" topjob.out &&
	grep "cores 1/1" topjob.out &&
	grep "0 complete" topjob.out &&
	grep "0 pending" topjob.out &&
	grep "1 running" topjob.out &&
	grep "0 failed" topjob.out &&
	grep "sleep" topjob.out &&
	test_must_fail grep "batch.sh" topjob.out
'
test_expect_success 'submit non-batch job and wait for it to start' '
	flux submit -n1 \
		bash -c "touch job3-has-started && sleep 300" >jobid3 &&
	$waitfile job3-has-started &&
	job_list_wait_state $(cat jobid3) RUN
'
test_expect_success 'flux-top shows 2 jobs running' '
	nnodes=$(flux resource list --format="{nnodes}") &&
	ncores=$(flux resource list --format="{ncores}") &&
	$runpty flux top --test-exit --test-exit-dump=tworunningjobs.out >/dev/null &&
	grep "nodes 2/${nnodes}" tworunningjobs.out &&
	grep "cores 2/${ncores}" tworunningjobs.out &&
	grep "1 complete" tworunningjobs.out &&
	grep "0 pending" tworunningjobs.out &&
	grep "2 running" tworunningjobs.out &&
	grep "0 failed" tworunningjobs.out &&
	grep "batch.sh" tworunningjobs.out &&
	grep "bash" tworunningjobs.out
'
test_expect_success 'flux-top JOBID fails when JOBID is not a flux instance' '
	FLUX_SSH=$testssh test_must_fail \
		$runpty --format=asciicast -o notflux.log \
		flux top --test-exit $(cat jobid3) &&
	test_debug "cat notflux.log" &&
	grep "URI not found" notflux.log
'
test_expect_success NO_CHAIN_LINT 'flux-top quits on q keypress' '
	$runpty --quit-char=q --format=asciicast -o keys.log flux top &
	pid=$! &&
	sleep 1 &&
	kill -USR1 $pid &&
	wait $pid
'
# there are two jobs running, the first (listed higher) is the
# non-batch job, the second (listed lower) is the batch job.  So we're
# moving down three times (highlight first job, highlight second job,
# cycle back to first job), moving up (cycle back to second job), then
# hitting enter.
#
# we then hit quit twice to exit
test_expect_success NO_CHAIN_LINT 'flux-top can call itself recursively' '
	SHELL=/bin/sh &&
	flux jobs &&
	flux proxy $(cat jobid2) flux jobs -c1 -no {id} >expected.id &&
	cat <<-EOF >recurse.in &&
	{ "version": 2 }
	[0.5, "i", "j"]
	[1.0, "i", "j"]
	[1.5, "i", "j"]
	[2.0, "i", "k"]
	[2.5, "i", "\n"]
	[3.25, "i", "q"]
	[3.75, "i", "q"]
	EOF
	$runpty -o recurse.log --input=recurse.in flux top &&
	grep -q $(echo $(cat expected.id) | sed "s/ƒ//") recurse.log
'
# note that FLUX_URI_RESOLVE_LOCAL=t is intentionally not set on
# the runpty line below, as we're using a fake ssh
test_expect_success NO_CHAIN_LINT 'flux-top does not exit on recursive failure' '
	cat <<-EOF1 >ssh-fail &&
	#!/bin/sh
	printf "ssh failure\n" >&2
	EOF1
	chmod +x ssh-fail &&
	SHELL=/bin/sh &&
	flux jobs &&
	flux proxy $(cat jobid2) flux jobs -c1 -no {id} >expected.id &&
	cat <<-EOF >recurse-fail.in &&
	{ "version": 2 }
	[0.5, "i", "j"]
	[1.0, "i", "j"]
	[1.5, "i", "j"]
	[2.0, "i", "k"]
	[2.5, "i", "\n"]
	[3.25, "i", "x"]
	[3.75, "i", "q"]
	EOF
	unset FLUX_URI_RESOLVE_LOCAL &&
	FLUX_SSH=$(pwd)/ssh-fail \
	    $runpty -f asciicast -o recurse-fail.log \
	        --input=recurse-fail.in flux top &&
	export FLUX_URI_RESOLVE_LOCAL=t
	grep -qi "error connecting to Flux" recurse-fail.log
'
test_expect_success 'cleanup running jobs' '
	flux cancel $(cat jobid2) $(cat jobid3) &&
	flux job wait-event $(cat jobid2) clean &&
	flux job wait-event $(cat jobid3) clean
'
test_expect_success 'flux-top shows jobs canceled' '
	nnodes=$(flux resource list --format="{nnodes}") &&
	ncores=$(flux resource list --format="{ncores}") &&
	$runpty flux top --test-exit --test-exit-dump=canceledjobs.out >/dev/null &&
	grep "nodes 0/${nnodes}" canceledjobs.out &&
	grep "cores 0/${ncores}" canceledjobs.out &&
	grep "1 complete" canceledjobs.out &&
	grep "0 pending" canceledjobs.out &&
	grep "0 running" canceledjobs.out &&
	grep "2 failed" canceledjobs.out &&
	test_must_fail grep "batch.sh" canceledjobs.out &&
	test_must_fail grep "bash" canceledjobs.out
'
test_expect_success NO_CHAIN_LINT 'flux-top works with FLUX_F58_FORCE_ASCII' '
       FLUX_F58_FORCE_ASCII=1 $runpty -f asciicast -o normalf.log \
			      flux top --test-exit
'
test_expect_success 'configure queues and resource split amongst queues' '
	flux R encode -r 0-3 -p batch:0-1 -p debug:2-3 \
	   | tr -d "\n" \
	   | flux kvs put -r resource.R=- &&
	flux config load <<-EOT &&
	[queues.batch]
	requires = [ "batch" ]
	[queues.debug]
	requires = [ "debug" ]
	EOT
	flux queue start --all &&
	flux module unload sched-simple &&
	flux module reload resource &&
	flux module load sched-simple
'
test_expect_success 'submit a bunch of jobs' '
	flux submit --cc=0-1 --queue=batch bash -c "sleep 300" > batch.ids &&
	flux submit --queue=debug sleep 300 > debug.ids &&
	job_list_wait_state $(head -n1 batch.ids) RUN &&
	job_list_wait_state $(tail -n1 batch.ids) RUN &&
	job_list_wait_state $(cat debug.ids) RUN
'
test_expect_success 'flux-top displays job queues' '
	$runpty -f asciicast -o queue.log flux top --test-exit &&
	grep QUEUE queue.log &&
	grep batch queue.log &&
	grep debug queue.log
'
test_expect_success 'flux-top shows expected data in queues' '
	$runpty flux top --test-exit --test-exit-dump=all.out >/dev/null &&
	grep "nodes 3/4" all.out &&
	grep "cores 3/4" all.out &&
	grep "1 complete" all.out &&
	grep "0 pending" all.out &&
	grep "3 running" all.out &&
	grep "2 failed" all.out &&
	test $(grep bash all.out | wc -l) -eq 2 &&
	test $(grep sleep all.out | wc -l) -eq 1 &&
	test $(grep batch all.out | wc -l) -eq 2 &&
	test $(grep debug all.out | wc -l) -eq 1
'
test_expect_success 'flux-top fails on invalid queue' '
	test_must_fail flux top --queue=foobar
'
test_expect_success 'flux-top shows expected data in batch queue' '
	$runpty flux top --queue=batch --test-exit \
	    --test-exit-dump=batchq.out >/dev/null &&
	grep "nodes 2/2" batchq.out &&
	grep "cores 2/2" batchq.out &&
	grep "0 complete" batchq.out &&
	grep "0 pending" batchq.out &&
	grep "2 running" batchq.out &&
	grep "0 failed" batchq.out &&
	test $(grep bash batchq.out | wc -l) -eq 2 &&
	test $(grep sleep batchq.out | wc -l) -eq 0 &&
	test $(grep batch batchq.out | wc -l) -eq 2 &&
	test $(grep debug batchq.out | wc -l) -eq 0
'
test_expect_success 'flux-top shows expected data in debug queue' '
	$runpty flux top --queue=debug --test-exit \
	    --test-exit-dump=debugq.out >/dev/null &&
	grep "nodes 1/2" debugq.out &&
	grep "cores 1/2" debugq.out &&
	grep "0 complete" debugq.out &&
	grep "0 pending" debugq.out &&
	grep "1 running" debugq.out &&
	grep "0 failed" debugq.out &&
	test $(grep bash debugq.out | wc -l) -eq 0 &&
	test $(grep sleep debugq.out | wc -l) -eq 1 &&
	test $(grep batch debugq.out | wc -l) -eq 0 &&
	test $(grep debug debugq.out | wc -l) -eq 1
'
test_expect_success 'cancel all jobs' '
	flux cancel --all &&
	flux queue drain
'
test_expect_success 'flux-top shows expected data in queues after cancels' '
	$runpty flux top --test-exit --test-exit-dump=allC.out >/dev/null &&
	grep "nodes 0/4" allC.out &&
	grep "cores 0/4" allC.out &&
	grep "1 complete" allC.out &&
	grep "0 pending" allC.out &&
	grep "0 running" allC.out &&
	grep "5 failed" allC.out &&
	test $(grep bash allC.out | wc -l) -eq 0 &&
	test $(grep sleep allC.out | wc -l) -eq 0 &&
	test $(grep batch allC.out | wc -l) -eq 0 &&
	test $(grep debug allC.out | wc -l) -eq 0
'
test_expect_success 'flux-top shows expected data in batch queue after cancels' '
	$runpty flux top --queue=batch --test-exit \
	    --test-exit-dump=batchqC.out >/dev/null &&
	grep "nodes 0/2" batchqC.out &&
	grep "cores 0/2" batchqC.out &&
	grep "0 complete" batchqC.out &&
	grep "0 pending" batchqC.out &&
	grep "0 running" batchqC.out &&
	grep "2 failed" batchqC.out &&
	test $(grep bash batchqC.out | wc -l) -eq 0 &&
	test $(grep sleep batchqC.out | wc -l) -eq 0 &&
	test $(grep batch batchqC.out | wc -l) -eq 0 &&
	test $(grep debug batchqC.out | wc -l) -eq 0
'
test_expect_success 'flux-top shows expected data in debug queue after cancels' '
	$runpty flux top --queue=debug --test-exit \
	    --test-exit-dump=debugqC.out >/dev/null &&
	grep "nodes 0/2" debugqC.out &&
	grep "cores 0/2" debugqC.out &&
	grep "0 complete" debugqC.out &&
	grep "0 pending" debugqC.out &&
	grep "0 running" debugqC.out &&
	grep "1 failed" debugqC.out &&
	test $(grep bash debugqC.out | wc -l) -eq 0 &&
	test $(grep sleep debugqC.out | wc -l) -eq 0 &&
	test $(grep batch debugqC.out | wc -l) -eq 0 &&
	test $(grep debug debugqC.out | wc -l) -eq 0
'
# for interactive test below, job submission order here is important.
# first two jobs are to batch queue, last is to debug queue.  This
# leads to the debug queue job normally being listed first when jobs
# in all queues are listed.  Thus we can test that the jobs specific
# to the batch queue are listed correctly when there is queue
# filtering
test_expect_success 'submit jobs to queues for interactive test' '
	cat >batchQ.sh <<-EOT &&
	#!/bin/sh
	flux submit --wait-event=start sleep 300
	touch job-queue1-has-started
	flux queue drain
	EOT
	chmod +x batchQ.sh &&
	flux batch -t30m -n1 --queue=batch batchQ.sh >jobidQ1 &&
	$waitfile job-queue1-has-started &&
	flux submit -n1 --queue=batch \
		bash -c "touch job-queue2-has-started && sleep 300" >jobidQ2 &&
	$waitfile job-queue2-has-started &&
	flux submit -n1 --queue=debug \
		bash -c "touch job-queue3-has-started && sleep 300" >jobidQ3 &&
	$waitfile job-queue3-has-started
'
# only two batch jobs should be listed in filtered output.  See non-queue
# based equivalent test above for description on what this is doing
# interactively.
test_expect_success NO_CHAIN_LINT 'flux-top can call itself recursively with queue filter' '
	SHELL=/bin/sh &&
	flux jobs &&
	flux proxy $(cat jobidQ1) flux jobs -c1 -no {id} >expectedQ.id &&
	cat <<-EOF >recurseQ.in &&
	{ "version": 2 }
	[0.5, "i", "j"]
	[1.0, "i", "j"]
	[1.5, "i", "j"]
	[2.0, "i", "k"]
	[2.5, "i", "\n"]
	[3.25, "i", "q"]
	[3.75, "i", "q"]
	EOF
	$runpty -o recurseQ.log --input=recurseQ.in flux top --queue=batch &&
	grep -q $(echo $(cat expectedQ.id) | sed "s/ƒ//") recurseQ.log
'
# in order to test that the left/right arrow keys work, we will
# "start" flux-top filtering only jobs in the `batch` queue.  Then
# either the left or right keys should show our job from the debug
# queue.  One direction shows just debug queue, the other direction
# shows "all" queues.
test_expect_success NO_CHAIN_LINT 'flux-top left shows other queue' '
	SHELL=/bin/sh &&
	cat <<-EOF >leftQ.in &&
	{ "version": 2 }
	[0.50, "i", "h"]
	[1.00, "i", "q"]
	EOF
	FLUX_URI_RESOLVE_LOCAL=t $runpty -o leftQ.log --input=leftQ.in \
		flux top --queue=batch &&
	grep -q "debug" leftQ.log
'
test_expect_success NO_CHAIN_LINT 'flux-top right shows other queue' '
	SHELL=/bin/sh &&
	cat <<-EOF >rightQ.in &&
	{ "version": 2 }
	[0.50, "i", "l"]
	[1.00, "i", "q"]
	EOF
	FLUX_URI_RESOLVE_LOCAL=t $runpty -o rightQ.log --input=rightQ.in \
		flux top --queue=batch &&
	grep -q "debug" rightQ.log
'
test_expect_success NO_CHAIN_LINT 'flux-top cycles left and right work' '
	SHELL=/bin/sh &&
	cat <<-EOF >cycleQ.in &&
	{ "version": 2 }
	[0.50, "i", "h"]
	[1.00, "i", "h"]
	[1.50, "i", "h"]
	[2.00, "i", "l"]
	[2.50, "i", "l"]
	[3.00, "i", "l"]
	[3.50, "i", "q"]
	EOF
	FLUX_URI_RESOLVE_LOCAL=t $runpty -o cycleQ.log --input=cycleQ.in \
		flux top --queue=batch
'

test_done<|MERGE_RESOLUTION|>--- conflicted
+++ resolved
@@ -62,12 +62,8 @@
 	grep "0 failed" nojobs.out
 '
 test_expect_success 'run a test job to completion' '
-<<<<<<< HEAD
-	flux submit --wait -n1 flux start true >jobid
-=======
-	flux submit --wait -n1 flux start /bin/true >jobid &&
+	flux submit --wait -n1 flux start true >jobid &&
 	job_list_wait_state $(cat jobid) INACTIVE
->>>>>>> 0ec34e03
 '
 test_expect_success 'flux-top summary shows one completed job' '
 	nnodes=$(flux resource list --format="{nnodes}") &&
