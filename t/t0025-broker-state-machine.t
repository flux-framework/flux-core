#!/bin/sh
#

test_description='Test broker state machine'

# Append --logfile option if FLUX_TESTS_LOGFILE is set in environment:
test -n "$FLUX_TESTS_LOGFILE" && set -- "$@" --logfile
. `dirname $0`/sharness.sh

RPC=${FLUX_BUILD_DIR}/t/request/rpc
SRPC=${FLUX_BUILD_DIR}/t/request/rpc_stream
ARGS="-o,-Sbroker.rc1_path=,-Sbroker.rc3_path="
GROUPSCMD="flux python ${SHARNESS_TEST_SRCDIR}/scripts/groups.py"

test_expect_success 'quorum reached on instance with 1 TBON level' '
	echo "0-2" >full1.exp &&
	flux start -s3 ${ARGS} ${GROUPSCMD} get broker.online >full1.out &&
	test_cmp full1.exp full1.out
'

test_expect_success 'quorum reached on instance with 2 TBON levels' '
	echo "0-3" >full2.exp &&
	flux start -s4 ${ARGS} ${GROUPSCMD} get broker.online >full2.out &&
	test_cmp full2.exp full2.out
'

test_expect_success 'quorum reached on instance with 3 TBON levels' '
	echo "0-7" >full3.exp &&
	flux start -s8 ${ARGS} ${GROUPSCMD} get broker.online >full3.out &&
	test_cmp full3.exp full3.out
'

test_expect_success 'broker.quorum can be set on the command line' '
	flux start -s3 ${ARGS} -o,-Sbroker.quorum=3 \
		${GROUPSCMD} get broker.online >full1_explicit.out &&
	test_cmp full1.exp full1_explicit.out
'

test_expect_success 'broker fails with malformed broker.quorum' '
	test_must_fail flux start ${ARGS} \
<<<<<<< HEAD
		-o,-Sbroker.quorum="badids" true 2>qmalformed.err &&
=======
		-o,-Sbroker.quorum=9-10 /bin/true 2>qmalformed.err &&
>>>>>>> 0ec34e03
	grep "Error parsing broker.quorum attribute" qmalformed.err
'

test_expect_success 'broker fails with broker.quorum that exceeds size' '
	test_must_fail flux start ${ARGS} \
<<<<<<< HEAD
		-o,-Sbroker.quorum="0-1" true 2>qtoobig.err &&
	grep "Error parsing broker.quorum attribute: exceeds size" qtoobig.err
=======
		-o,-Sbroker.quorum=99 /bin/true 2>qtoobig.err &&
	grep "Error parsing broker.quorum attribute" qtoobig.err
'
test_expect_success 'broker.quorum can be 0 for compatibility' '
	flux start ${ARGS} -o,-Sbroker.quorum=0 /bin/true 2>compat1.err &&
	grep assuming compat1.err
'
test_expect_success 'broker.quorum can be 0-1 (size=2) for compatibility' '
	flux start -s2 ${ARGS} -o,-Sbroker.quorum=0-1 /bin/true 2>compat2.err &&
	grep assuming compat2.err
>>>>>>> 0ec34e03
'
test_expect_success 'create rc1 that blocks on FIFO for rank != 0' '
	cat <<-EOT >rc1_block &&
	#!/usr/bin/env bash
	rank=\$(flux getattr rank)
	test \$rank -eq 0 || cat fifo
	EOT
	chmod +x rc1_block
'

test_expect_success 'create rc2 that unblocks FIFO' '
	cat <<-EOT >rc2_unblock &&
	#!/usr/bin/env bash
	${GROUPSCMD} get broker.online
	echo UNBLOCKED! >>fifo
	EOT
	chmod +x rc2_unblock
'

# Delay rank 1 so that we can check that initial program ran with only
# rank 0 in RUN state.
test_expect_success 'instance functions with late-joiner' '
	echo "0" >late.exp &&
	rm -f fifo &&
	mkfifo fifo &&
	run_timeout 60 \
		flux start -s2 \
		-o,-Slog-stderr-level=6 \
		-o,-Sbroker.rc1_path="$(pwd)/rc1_block" \
		-o,-Sbroker.rc3_path= \
		-o,-Sbroker.quorum=1 \
		$(pwd)/rc2_unblock >late.out &&
	test_cmp late.exp late.out
'

test_expect_success 'quorum-get RPC fails on rank > 0' '
	test_must_fail flux start -s2 ${ARGS} \
		flux exec -r1 ${GROUPSCMD} get --rank 1 broker.online \
		</dev/null 2>qm1.err &&
	grep "only available on rank 0" qm1.err
'

test_expect_success 'monitor streaming RPC works' '
	flux start ${ARGS} \
		$SRPC state-machine.monitor state \
		</dev/null >state.out &&
	jq -cea .state state.out
'

test_expect_success 'create rc script that prints current state' '
	cat <<-EOT >rc_getstate &&
	#!/usr/bin/env bash
	$RPC state-machine.monitor </dev/null | jq -cea .state >rc.out
	EOT
	chmod +x rc_getstate
'

test_expect_success 'monitor reports INIT(2) in rc1' '
	echo 2 >rc1.exp &&
	flux start \
		-o,-Sbroker.rc1_path=$(pwd)/rc_getstate \
		-o,-Sbroker.rc3_path= \
		true &&
	test_cmp rc1.exp rc.out
'

test_expect_success 'monitor reports RUN(4) in rc2' '
	echo 4 >rc2.exp &&
	flux start \
		-o,-Sbroker.rc1_path= \
		-o,-Sbroker.rc3_path= \
		$(pwd)/rc_getstate &&
	test_cmp rc2.exp rc.out
'

test_expect_success 'monitor reports CLEANUP(5) in cleanup script' '
	echo 5 >cleanup.exp &&
	flux start \
		-o,-Sbroker.rc1_path= \
		-o,-Sbroker.rc3_path= \
		bash -c "echo $(pwd)/rc_getstate | flux admin cleanup-push" &&
	test_cmp cleanup.exp rc.out
'

test_expect_success 'monitor reports FINALIZE(7) in rc3' '
	echo 7 >rc3.exp &&
	flux start \
		-o,-Sbroker.rc1_path= \
		-o,-Sbroker.rc3_path=$(pwd)/rc_getstate \
		true &&
	test_cmp rc3.exp rc.out
'

test_expect_success 'capture state transitions from size=1 instance' '
	flux start ${ARGS} -o,-Slog-filename=states.log true
'

test_expect_success 'all expected events and state transitions occurred' '
	grep "start: none->join"			states.log &&
	grep "parent-none: join->init"			states.log &&
	grep "rc1-none: init->quorum"			states.log &&
	grep "quorum-full: quorum->run"			states.log &&
	grep "rc2-success: run->cleanup"		states.log &&
	grep "cleanup-none: cleanup->shutdown"		states.log &&
	grep "children-none: shutdown->finalize"	states.log &&
	grep "rc3-none: finalize->goodbye"		states.log &&
	grep "goodbye: goodbye->exit"			states.log
'

test_expect_success 'capture state transitions from size=2 instance' '
	flux start ${ARGS} --test-size=2 -o,-Slog-stderr-level=6 \
		true 2>states2.log
'

test_expect_success 'all expected events and state transitions occurred on rank 0' '
	grep "\[0\]: start: none->join"				states2.log &&
	grep "\[0\]: parent-none: join->init"			states2.log &&
	grep "\[0\]: rc1-none: init->quorum"			states2.log &&
	grep "\[0\]: quorum-full: quorum->run"			states2.log &&
	grep "\[0\]: rc2-success: run->cleanup"			states2.log &&
	grep "\[0\]: cleanup-none: cleanup->shutdown"		states2.log &&
	grep "\[0\]: children-complete: shutdown->finalize"	states2.log &&
	grep "\[0\]: rc3-none: finalize->goodbye"		states2.log &&
	grep "\[0\]: goodbye: goodbye->exit"			states2.log
'

test_expect_success 'all expected events and state transitions occurred on rank 1' '
	grep "\[1\]: start: none->join"				states2.log &&
	grep "\[1\]: parent-ready: join->init"			states2.log &&
	grep "\[1\]: rc1-none: init->quorum"			states2.log &&
	grep "\[1\]: quorum-full: quorum->run"			states2.log &&
	grep "\[1\]: shutdown: run->cleanup"			states2.log &&
	grep "\[1\]: cleanup-none: cleanup->shutdown"		states2.log &&
	grep "\[1\]: children-none: shutdown->finalize"	        states2.log &&
	grep "\[1\]: rc3-none: finalize->goodbye"		states2.log &&
	grep "\[1\]: goodbye: goodbye->exit"			states2.log
'

test_expect_success 'capture state transitions from instance with rc1 failure' '
	test_expect_code 1 flux start \
	    -o,-Slog-filename=states_rc1.log \
	    -o,-Sbroker.rc1_path=false \
	    -o,-Sbroker.rc3_path= \
	    true
'

test_expect_success 'all expected events and state transitions occurred' '
	grep "start: none->join"			states_rc1.log &&
	grep "parent-none: join->init"			states_rc1.log &&
	grep "rc1-fail: init->shutdown"			states_rc1.log &&
	grep "children-none: shutdown->finalize"	states_rc1.log &&
	grep "rc3-none: finalize->goodbye"		states_rc1.log &&
	grep "goodbye: goodbye->exit"			states_rc1.log
'

test_expect_success 'capture state transitions from instance with rc2 failure' '
	test_expect_code 1 flux start \
	    -o,-Slog-filename=states_rc2.log \
	    ${ARGS} \
	    false
'

test_expect_success 'all expected events and state transitions occurred' '
	grep "start: none->join"			states_rc2.log &&
	grep "parent-none: join->init"			states_rc2.log &&
	grep "rc1-none: init->quorum"			states_rc2.log &&
	grep "quorum-full: quorum->run"			states_rc2.log &&
	grep "rc2-fail: run->cleanup"		        states_rc2.log &&
	grep "cleanup-none: cleanup->shutdown"		states_rc2.log &&
	grep "children-none: shutdown->finalize"	states_rc2.log &&
	grep "rc3-none: finalize->goodbye"		states_rc2.log &&
	grep "goodbye: goodbye->exit"			states_rc2.log
'

test_expect_success 'capture state transitions from instance with rc3 failure' '
	test_expect_code 1 flux start \
	    -o,-Slog-filename=states_rc3.log \
	    -o,-Sbroker.rc1_path= \
	    -o,-Sbroker.rc3_path=false \
	    true
'

test_expect_success 'all expected events and state transitions occurred' '
	grep "start: none->join"			states_rc3.log &&
	grep "parent-none: join->init"			states_rc3.log &&
	grep "rc1-none: init->quorum"			states_rc3.log &&
	grep "quorum-full: quorum->run"			states_rc3.log &&
	grep "rc2-success: run->cleanup"		states_rc3.log &&
	grep "cleanup-none: cleanup->shutdown"		states_rc3.log &&
	grep "children-none: shutdown->finalize"	states_rc3.log &&
	grep "rc3-fail: finalize->goodbye"		states_rc3.log &&
	grep "goodbye: goodbye->exit"			states_rc3.log
'

test_expect_success 'instance rc1 failure exits with norestart code' '
	test_expect_code 99 flux start \
	    -o,-Sbroker.exit-norestart=99 \
	    -o,-Sbroker.rc1_path=false \
	    -o,-Sbroker.rc3_path= \
	    true
'

test_expect_success 'broker.quorum-timeout=none is accepted' '
	flux start ${ARGS} -o,-Sbroker.quorum-timeout=none true
'

test_expect_success 'broker.quorum-timeout=3h is accepted' '
	flux start ${ARGS} -o,-Sbroker.quorum-timeout=3h true
'
test_expect_success 'broker.quorum-timeout=x fails' '
	test_must_fail flux start ${ARGS} -o,-Sbroker.quorum-timeout=x true
'
test_expect_success 'create rc1 that sleeps for 2s on rank != 0' '
	cat <<-EOT >rc1_sleep &&
	#!/usr/bin/env bash
	rank=\$(flux getattr rank)
	test \$rank -eq 0 || sleep 2
	EOT
	chmod +x rc1_sleep
'
test_expect_success 'broker.quorum-timeout works' '
	flux start -s2 ${ARGS} \
		-o,-Slog-filename=timeout.log \
		-o,-Sbroker.rc1_path="$(pwd)/rc1_sleep" \
		-o,-Sbroker.quorum-timeout=1s true
'
test_expect_success 'logs contain quorum delayed/reached messages' '
	grep "quorum delayed" timeout.log &&
	grep "quorum reached" timeout.log
'

test_done<|MERGE_RESOLUTION|>--- conflicted
+++ resolved
@@ -38,31 +38,22 @@
 
 test_expect_success 'broker fails with malformed broker.quorum' '
 	test_must_fail flux start ${ARGS} \
-<<<<<<< HEAD
 		-o,-Sbroker.quorum="badids" true 2>qmalformed.err &&
-=======
-		-o,-Sbroker.quorum=9-10 /bin/true 2>qmalformed.err &&
->>>>>>> 0ec34e03
 	grep "Error parsing broker.quorum attribute" qmalformed.err
 '
 
 test_expect_success 'broker fails with broker.quorum that exceeds size' '
 	test_must_fail flux start ${ARGS} \
-<<<<<<< HEAD
-		-o,-Sbroker.quorum="0-1" true 2>qtoobig.err &&
-	grep "Error parsing broker.quorum attribute: exceeds size" qtoobig.err
-=======
-		-o,-Sbroker.quorum=99 /bin/true 2>qtoobig.err &&
+		-o,-Sbroker.quorum=99 true 2>qtoobig.err &&
 	grep "Error parsing broker.quorum attribute" qtoobig.err
 '
 test_expect_success 'broker.quorum can be 0 for compatibility' '
-	flux start ${ARGS} -o,-Sbroker.quorum=0 /bin/true 2>compat1.err &&
+	flux start ${ARGS} -o,-Sbroker.quorum=0 true 2>compat1.err &&
 	grep assuming compat1.err
 '
 test_expect_success 'broker.quorum can be 0-1 (size=2) for compatibility' '
-	flux start -s2 ${ARGS} -o,-Sbroker.quorum=0-1 /bin/true 2>compat2.err &&
+	flux start -s2 ${ARGS} -o,-Sbroker.quorum=0-1 true 2>compat2.err &&
 	grep assuming compat2.err
->>>>>>> 0ec34e03
 '
 test_expect_success 'create rc1 that blocks on FIFO for rank != 0' '
 	cat <<-EOT >rc1_block &&
