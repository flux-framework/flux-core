--- conflicted
+++ resolved
@@ -30,13 +30,8 @@
 	test $py_id = $c_id
 '
 
-<<<<<<< HEAD
 test_expect_success "wait works on waitable job run with flux-mini" '
 	JOBID=$(flux submit --flags waitable true) &&
-=======
-test_expect_success "wait works on waitable job run with flux submit" '
-	JOBID=$(flux submit --flags waitable /bin/true) &&
->>>>>>> 0ec34e03
 	flux job wait ${JOBID}
 '
 
@@ -123,19 +118,8 @@
 '
 
 test_expect_success "wait works when job tasks exit 1" '
-<<<<<<< HEAD
 	JOBID=$(flux submit --flags waitable false) &&
-	! flux job wait ${JOBID} 2>false.out &&
-	grep exit false.out
-'
-
-test_expect_success "wait works when job tasks exit 1" '
-	JOBID=$(flux submit --flags waitable false) &&
-	! flux job wait ${JOBID} 2>false.out &&
-=======
-	JOBID=$(flux submit --flags waitable /bin/false) &&
 	test_expect_code 1 flux job wait ${JOBID} 2>false.out &&
->>>>>>> 0ec34e03
 	grep exit false.out
 '
 
@@ -180,17 +164,10 @@
 '
 
 
-<<<<<<< HEAD
 test_expect_success "wait --all --verbose emits one line per succesful job" '
 	flux submit --flags waitable true &&
 	flux submit --flags waitable true &&
 	flux submit --flags waitable false &&
-=======
-test_expect_success "wait --all --verbose emits one line per successful job" '
-	flux submit --flags waitable /bin/true &&
-	flux submit --flags waitable /bin/true &&
-	flux submit --flags waitable /bin/false &&
->>>>>>> 0ec34e03
 	test_must_fail flux job wait --all --verbose 2>verbose.err &&
 	test $(wc -l <verbose.err) -eq 3
 '
@@ -224,25 +201,16 @@
 '
 
 test_expect_success "guest cannot submit job with WAITABLE flag" '
-<<<<<<< HEAD
-	! FLUX_HANDLE_ROLEMASK=0x2 flux submit --flags waitable true
+	export FLUX_HANDLE_ROLEMASK=0x2 &&
+	test_must_fail flux submit --flags waitable true &&
+	unset FLUX_HANDLE_ROLEMASK
 '
 
 test_expect_success "guest cannot wait on a job" '
 	JOBID=$(flux submit --flags waitable true) &&
-	! FLUX_HANDLE_ROLEMASK=0x2 flux job wait ${JOBID}
-=======
-	export FLUX_HANDLE_ROLEMASK=0x2 &&
-	test_must_fail flux submit --flags waitable /bin/true &&
-	unset FLUX_HANDLE_ROLEMASK
-'
-
-test_expect_success "guest cannot wait on a job" '
-	JOBID=$(flux submit --flags waitable /bin/true) &&
 	export FLUX_HANDLE_ROLEMASK=0x2 &&
 	test_expect_code 1 flux job wait ${JOBID} &&
 	unset FLUX_HANDLE_ROLEMASK
->>>>>>> 0ec34e03
 '
 
 test_done