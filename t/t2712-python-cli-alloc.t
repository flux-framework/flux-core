#!/bin/sh

test_description='flux alloc specific tests'

. $(dirname $0)/sharness.sh

# Start an instance with 16 cores across 4 ranks
export TEST_UNDER_FLUX_CORES_PER_RANK=4
# Set local URI resolution for use of flux-proxy below:
export FLUX_URI_RESOLVE_LOCAL=t
test_under_flux 4 job

flux setattr log-stderr-level 1

runpty="${SHARNESS_TEST_SRCDIR}/scripts/runpty.py -f asciicast"

test_expect_success 'flux alloc with no args return error' '
	test_expect_code 1 flux alloc
'
test_expect_success 'flux alloc sets command to flux broker' '
	flux alloc -n1 --dry-run | \
	    jq -e ".tasks[0].command == [ \"flux\", \"broker\" ]"
'
test_expect_success 'flux alloc appends broker options' '
	flux alloc -n1 --broker-opts=-v --dry-run | \
	    jq -e ".tasks[0].command == [ \"flux\", \"broker\", \"-v\" ]"
'
test_expect_success 'flux alloc can set initial-program' '
	flux alloc -n1 --dry-run myapp --foo | \
	    jq -e ".tasks[0].command == [ \"flux\", \"broker\", \"myapp\", \"--foo\" ]"
'
test_expect_success 'flux alloc -N2 requests 2 nodes exclusively' '
	flux alloc -N2 --dry-run hostname | jq -S ".resources[0]" | jq -e ".type == \"node\" and .exclusive"
'
test_expect_success 'flux alloc --exclusive works' '
	flux alloc -N1 -n1 --exclusive --dry-run hostname | jq -S ".resources[0]" | jq -e ".type == \"node\" and .exclusive"
'
test_expect_success 'flux alloc fails if N > n' '
	test_expect_code 1 flux alloc -N2 -n1 --dry-run hostname
'
test_expect_success 'flux alloc works' '
	$runpty -o single.out flux alloc -n1 flux resource list -s up -no {rlist} && grep "rank0/core0" single.out
'
test_expect_success 'flux alloc works without tty' '
	flux alloc -n1 flux resource list -s up -no {rlist} </dev/null >notty.out && test_debug "echo notty: $(cat notty.out)" && test "$(cat notty.out)" = "rank0/core0"
'
test_expect_success 'flux alloc runs one broker per node by default' '
	$runpty -o multi.out flux alloc -n5 flux lsattr -v && test_debug "cat multi.out" && grep "size  *2" multi.out
'
test_expect_success 'flux alloc -v prints jobid on stderr' '
$runpty -o verbose.out flux alloc -n1 -v flux lsattr -v && test_debug "cat verbose.out" && grep "jobid: " verbose.out
'
test_expect_success 'flux alloc --bg option works' '
	jobid=$(flux alloc -n1 -v --bg) &&
	flux proxy $jobid flux run hostname &&
	flux proxy $jobid flux getattr broker.rc2_none &&
	flux shutdown $jobid &&
	flux job wait-event $jobid clean
'
test_expect_success 'flux alloc --bg option works with a command' '
<<<<<<< HEAD
	jobid=$(flux alloc -n1 -v --bg true) &&
	flux job wait-event -t15 -v $jobid finish &&
=======
	jobid=$(flux alloc -n1 -v --bg /bin/true) &&
	flux job wait-event -t 180 -v $jobid finish &&
>>>>>>> 0ec34e03
	flux job attach $jobid
'
test_expect_success 'flux alloc --bg fails if broker fails' '
	test_must_fail flux alloc -n1 -v --broker-opts=--xx --bg \
		>badopts.log 2>&1 &&
	test_debug "cat badopts.log" &&
	grep "unrecognized option" badopts.log
'
test_expect_success 'flux alloc --bg fails if rc1 fails' '
	mkdir -p rc1.d/ &&
	cat <<-EOF >rc1.d/rc1-fail &&
	exit 1
	EOF
	( export FLUX_RC_EXTRA=$(pwd) &&
	  test_must_fail flux alloc -n1 -v --broker-opts= --bg \
		>rc1-fail.log 2>&1
	) &&
	test_debug "cat rc1-fail.log" &&
	grep "instance startup failed" rc1-fail.log
'


#  Running a process in the background under test_expect_success()
#   causes a copy of the shell to be run in between flux, so the
#   signal can't be delivered to the right PID. Running from a function
#   seems to fix that.
run_mini_bg() {
	flux alloc --bg -n1 -v >sigint.log 2>&1 &
	echo $! >sigint.pid
}
waitfile=$SHARNESS_TEST_SRCDIR/scripts/waitfile.lua
test_expect_success NO_CHAIN_LINT 'flux alloc --bg can be interrupted' '
	flux queue stop &&
	test_when_finished "flux queue start" &&
	run_mini_bg &&
	$waitfile -t 180 -v -p waiting sigint.log &&
	kill -INT $(cat sigint.pid) &&
	$waitfile -t 180 -v -p Interrupt sigint.log &&
	wait $pid
'
test_expect_success NO_CHAIN_LINT 'flux alloc --bg errors when job is canceled' '
	flux queue stop &&
	test_when_finished "flux queue start" &&
	flux alloc --bg -n1 -v >canceled.log 2>&1 &
	pid=$! &&
	$waitfile -t 180 -v -p waiting canceled.log &&
	flux cancel --all &&
	cat canceled.log &&
	test_must_fail wait $pid &&
	grep "unexpectedly exited" canceled.log
'
test_expect_success 'flux alloc: sets mpi=none by default' '
	flux alloc -N1 --dry-run hostname | \
		jq -e ".attributes.system.shell.options.mpi = \"none\""
'
test_expect_success 'flux alloc: mpi option can be overridden' '
	flux alloc -o mpi=foo -N1 --dry-run hostname | \
		jq -e ".attributes.system.shell.options.mpi = \"foo\""
'
test_expect_success 'flux alloc: MPI vars are not set in initial program' '
	flux queue start &&
	unset OMPI_MCA_pmix &&
	flux alloc -N1 printenv >envtest.out &&
	test_must_fail grep OMPI_MCA_pmix envtest.out
'
test_expect_success 'flux alloc: --dump works' '
        jobid=$(flux alloc -N1 --bg --dump) &&
	flux shutdown $jobid &&
	flux job wait-event $jobid clean &&
        tar tvf flux-${jobid}-dump.tgz
'
test_expect_success 'flux alloc: --dump=FILE works' '
        jobid=$(flux alloc -N1 --bg --dump=testdump.tgz) &&
	flux shutdown $jobid &&
	flux job wait-event $jobid clean &&
        tar tvf testdump.tgz
'
test_expect_success 'flux alloc: --dump=FILE works with mustache' '
        jobid=$(flux alloc -N1 --bg --dump=testdump-{{id}}.tgz) &&
	flux shutdown $jobid &&
	flux job wait-event $jobid clean &&
        tar tvf testdump-${jobid}.tgz
'
test_expect_success 'flux alloc: does not suppress log messages' '
	$runpty -o logmsgs.out flux alloc -n1 --cwd=/noexist pwd &&
	grep -i "going to /tmp instead" logmsgs.out
'
test_expect_success 'flux alloc: no duplication of output with pty.capture' '
	$runpty -o duplicates.out flux alloc -o pty.capture -n1 echo testing &&
	test $(grep -c testing duplicates.out) -eq 1
'

test_done<|MERGE_RESOLUTION|>--- conflicted
+++ resolved
@@ -58,13 +58,8 @@
 	flux job wait-event $jobid clean
 '
 test_expect_success 'flux alloc --bg option works with a command' '
-<<<<<<< HEAD
 	jobid=$(flux alloc -n1 -v --bg true) &&
 	flux job wait-event -t15 -v $jobid finish &&
-=======
-	jobid=$(flux alloc -n1 -v --bg /bin/true) &&
-	flux job wait-event -t 180 -v $jobid finish &&
->>>>>>> 0ec34e03
 	flux job attach $jobid
 '
 test_expect_success 'flux alloc --bg fails if broker fails' '
